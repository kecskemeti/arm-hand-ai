--- conflicted
+++ resolved
@@ -1,12 +1,8 @@
+use burn::prelude::{Backend, Tensor};
 use crate::base_ai::AI;
-<<<<<<< HEAD
-use crate::physics::{normalize_x, normalize_y, Corners, PhysicsWorld};
-use burn::prelude::{Backend, Tensor};
-=======
 use crate::physics::arm::{normalize_x, normalize_y};
 use crate::physics::Corners;
 use crate::physics::world::PhysicsWorld;
->>>>>>> adcc2ac0
 
 fn add_to_input(tensor_input: &mut Vec<f32>, corners: Corners) {
     for coord in [corners.0 .0, corners.0 .1, corners.1 .0, corners.1 .1] {
